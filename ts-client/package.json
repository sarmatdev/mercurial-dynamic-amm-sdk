{
  "name": "@mercurial-finance/dynamic-amm-sdk",
<<<<<<< HEAD
  "version": "0.4.13",
=======
  "version": "0.4.14",
>>>>>>> 1d3b6477
  "description": "Mercurial Vaults SDK is a typescript library that allows you to interact with Mercurial v2's AMM.",
  "main": "dist/cjs/index.js",
  "module": "dist/esm/index.js",
  "scripts": {
    "build": "rm -rf dist && tsc -p tsconfig.build.json && tsc -p tsconfig.esm.json",
    "test": "jest ./src/amm/tests/*.test.ts --runInBand --setupFiles dotenv/config",
    "test-snapshot": "jest ./src/amm/tests/snapshot.test.ts --runInBand"
  },
  "files": [
    "dist"
  ],
  "dependencies": {
    "@mercurial-finance/vault-sdk": "0.5.1",
    "@project-serum/anchor": "0.24.2",
    "@project-serum/borsh": "^0.2.5",
    "@saberhq/anchor-contrib": "1.13.32",
    "@saberhq/stableswap-sdk": "1.13.32",
    "@saberhq/token-utils": "1.13.32",
    "@solana/spl-token": "0.1.8",
    "@solana/spl-token-registry": "0.2.1105",
    "@solana/web3.js": "^1.42.0",
    "bn-sqrt": "^1.0.0",
    "bn.js": "5.2.1",
    "decimal.js": "^10.4.1",
    "dotenv": "^16.0.1",
    "invariant": "^2.2.4",
    "jsbi": "^4.3.0"
  },
  "devDependencies": {
    "@solana/buffer-layout": "4.0.0",
    "@tsconfig/recommended": "^1.0.1",
    "@types/bn.js": "^5.1.0",
    "@types/chai": "^4.3.1",
    "@types/invariant": "^2.2.35",
    "@types/jest": "^27.5.1",
    "@types/mocha": "^9.1.1",
    "chai": "^4.3.6",
    "jest": "^28.1.0",
    "mocha": "^10.0.0",
    "ts-jest": "^28.0.2",
    "ts-mocha": "^10.0.0",
    "typescript": "^4.7.2"
  },
  "peerDependencies": {
    "@solana/buffer-layout": "^3 || ^4"
  },
  "directories": {
    "test": "tests"
  },
  "repository": {
    "type": "git",
    "url": "git+https://github.com/mercurial-finance/mercurial-dynamic-amm-sdk.git"
  },
  "keywords": [
    "mercurial",
    "finance",
    "dynamic",
    "amm",
    "sdk",
    "solana"
  ],
  "author": "mercurial-finance",
  "license": "MIT",
  "bugs": {
    "url": "https://github.com/mercurial-finance/mercurial-dynamic-amm-sdk/issues"
  },
  "homepage": "https://github.com/mercurial-finance/mercurial-dynamic-amm-sdk#readme"
}<|MERGE_RESOLUTION|>--- conflicted
+++ resolved
@@ -1,10 +1,6 @@
 {
   "name": "@mercurial-finance/dynamic-amm-sdk",
-<<<<<<< HEAD
-  "version": "0.4.13",
-=======
-  "version": "0.4.14",
->>>>>>> 1d3b6477
+  "version": "0.4.15",
   "description": "Mercurial Vaults SDK is a typescript library that allows you to interact with Mercurial v2's AMM.",
   "main": "dist/cjs/index.js",
   "module": "dist/esm/index.js",
