--- conflicted
+++ resolved
@@ -12,11 +12,7 @@
     "dist"
   ],
   "dependencies": {
-<<<<<<< HEAD
-    "@mercurial-finance/vault-sdk": "0.3.4",
-=======
     "@mercurial-finance/vault-sdk": "0.3.13",
->>>>>>> 6624bea1
     "@project-serum/anchor": "0.24.2",
     "@saberhq/anchor-contrib": "1.13.32",
     "@saberhq/stableswap-sdk": "1.13.32",
